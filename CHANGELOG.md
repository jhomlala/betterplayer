<<<<<<< HEAD
## 0.0.71
* Fixed play after seeking issue on iOS.
* Fixed audio track selection issue on iOS/Android.
* Fixed issue where speed which couldn't be applied on iOS was saved in player state.
* Added support for D-pad navigation using a Android TV remote control (by https://github.com/danielz-nenda)
* Added `BetterPlayerMultipleGestureDetector` to handle problems with gesture detection
* Expose getter for `eventListeners` in `BetterPlayerController` (by https://github.com/Letalus)
* Updated documentation
* Updated dependencies

## 0.0.70
* Fixed file data source exception. Right now user will be only warned.
* Fixed playback speed after seek in iOS.
* Fixed `overriddenDuration` behavior in iOS when passed `overriddenDuration` is longer than video duration.
* Fixed issue where controls were not updated after video finish.
* Fixed auto full screen orientation not enabled in iOS.
=======
## 0.0.70
* Fixed playback speed after seek in iOS.
>>>>>>> 2702b9b9
* Exposed ASMS classes.
* Exposed BetterPlayerControlsState to provide ways to build custom controls with additional menus.
* Added error handling for CacheWorker to prevent unexpected crashes.
* Added support for FairPlay EZDRM (by https://github.com/adrianByv and https://github.com/koldo92)
* Added `certificateUrl` parameter in BetterPlayerDrmConfiguration.
* Added support for custom buffering configuration in Android (by https://github.com/Letalus)
* Added `bufferingConfiguration` parameter in BetterPlayerConfiguration which contains buffering settings.

<<<<<<< HEAD

=======
>>>>>>> 2702b9b9
## 0.0.69
* Fixed cache clear on Android.
* Added file check for file data source.
* Fixed issue with black screen for some videos on iOS (by https://github.com/themadmrj)
* Fixed iOS eventSink issues. (by https://github.com/alextekartik)
* Added key parameter in BetterPlayerCacheConfiguration to provide way to re-use same video between app sessions.

## 0.0.68
* Added support for segmented subtitles.
* Added new fields in in BetterPlayerSubtitlesSource: `asmsIsSegmented`, `asmsSegmentsTime` and ` asmsSegments`. These fields shouldn't be configured
manually.
* Fixed parsing VTT subtitle timestamps with no hour component (by https://github.com/trms-alex).
* Fixed parsing VTT subtitles when there's no subtitles in the file (by https://github.com/trms-alex).
* Added ES translations (by https://github.com/koldo92).
* Fixed iOS Picture in Picture play/pause state.
* Updated dependencies.
* Updated iOS example configuration.

## 0.0.67
* Added support for DASH adaptive stream subtitles, audio tracks, tracks (by https://github.com/adrianByv)
* [BREAKING_CHANGE] Changed useHlsSubtitles, useHlsTracks, useHlsAudio to useAsmsSubtitles, useAsmsTracks, useAsmsAudio.
* Added DASH example.
* Fixed progress bar jumps when seeking video.
* Fixed end of video looping final second, and video stutter during AudioSession deactivation (by https://github.com/NicholasNagy)

## 0.0.66
* Added check in seek method to handle scenario when video wasn't ready to play.
* Added setupDataSourceList in BetterPlayerPlaylistController.
* Fixed playback stalled issue in iOS.
* Added pause on iOS dispose call.
* Added bufferedStart, bufferedUpdate, bufferedEnd events.
* Fixed full screen dismissed when new data source loaded.
* Added forget option for VisibilityDetectorController (by https://github.com/ChopinDavid).
* Added vietnamese translations (by https://github.com/thanhvn-57).

## 0.0.65
* Refactored Android notification image selection.
* Added headers parameter in BetterPlayerSubtitlesSource. Headers is an optional parameter.
* Added activityName to BetterPlayerNotificationConfiguration.
* Android notification will open back application (by https://github.com/shashikantdurge).
* Fixed playing audio-only resources in iOS.
* Updated Exo Player version.
* Fixed notification not updating correctly for playlists in Android.
* [BREAKING_CHANGE] Removed deprecated Android code. Better Player supports now only v2 embedding.

## 0.0.64
* Added Turkish translations (by https://github.com/smurat).
* Video fit fixes (by https://github.com/themadmrj).
* Fixed speed iOS issue.
* Fixed Android's notification image OOM issue.
* Fixed 0 second delay issue in playlist.
* Fixed drmHeaders to be sent in headers rather than request body (by https://github.com/FlutterSu)
* Added preCache, stopPreCache method in BetterPlayerController (coauthored with: https://github.com/themadmrj)
* [BREAKING_CHANGE] clearCache method doesn't require to setup data source in order to use.

## 0.0.63
* Fixed pause method in dispose.
* Added clearCache method in BetterPlayerController.
* Fixed reusable video player example issues.

## 0.0.62
* Refactored internal event handling.
* [BREAKING_CHANGE] Migrated to null safety.
* [BREAKING_CHANGE] Updated dart min version to 2.12.0.
* Fixed issue where player controls were immediately hidden.
* Removed cancelFullScreenDismiss parameter.
* Added initialization check for VideoPlayerController.
* Changed default value of enableProgressText to true in BetterPlayerControlsConfiguration.
* Setup first selected HLS Audio as default one.
* General bug fixes.

## 0.0.61
* Fixed fullscreenByDefault issue.
* Updated documentation.

## 0.0.60
* Updated documentation.
* Added null checking for videoPlayerController inside BetterPlayerController.
* Added setMixWithOthers method to BetterPlayerController.
* Added initialStartIndex in BetterPlayerPlaylistConfiguration.
* Fixed issue where player did not disposed properly on app quit.
* Added placeholder parameter in BetterPlayerDataSource.
* Fixed custom material full screen icons (by https://github.com/FelipeFernandesLeandro)

## 0.0.59
* Fixed WEBVTT subtitles parsing.
* Updated ExoPlayer version.
* Refactored ExoPlayer code.
* Added missing controller dispose from BetterPlayer widget dispose.
* Added fix for iOS aspect ratio issue.
* Fixed auto play issue where player starts video after load initialization process and player is not visible.
* Updated texts in examples.
* Added missing widevine DRM parameters (by https://github.com/FlutterSu).

## 0.0.58
* Added overflowModalColor and overflowModalTextColor in BetterPlayerControlsConfiguration.
* Disabled picture in picture in fullscreen mode.
* Fixed enabled parameter for skip back and forward.
* Fixed notification configuration null issue (by https://github.com/bounty1342)
* Added token based and widevine DRM support.
* Updated documentation.

## 0.0.57
* Fixed iOS HLS initialization issue.
* Fixed issue where video plays after resume even if it's not visible.
* Updated User-Agent picking for Android.
* Added auto option for quality selection.

## 0.0.56
* Fixed empty data source notification issue.
* Fixed WebVTT subtitles parsing issue.
* Fixed memory data source issue on iOS.
* Added videoExtension parameter for memory data source (works only with memory data source).
* Added videoFormat parameter to network data source.
* Fixed controls visible all time on live stream.
* Fixed potential iOS notification crash.

## 0.0.55
* Dart analysis fix

## 0.0.54
* Refactored BetterPlayerPlaylist feature.
* Added new BetterPlayerPlaylistController which is accessible from BetterPlayerPlaylist's current
state. Playlist video can be changed with setupDataSource method and current video index can be
accessed with currentDataSourceIndex getter.
* Fixed iOS availableDuration index issue.
* Added arabic translations (by https://github.com/mohamed-Etman).
* Added headers to HLS data request (by https://github.com/mohamed-Etman).
* Added fullScreenAspectRatio to copyWith method in BetterPlayerConfiguration (by https://github.com/njlawton)

## 0.0.53
* Fixed fullscreen issue.
* Fixed HLS tracks selection.
* Removed HLS parser package and included HLS parser package in Better Player.
* Removed unused player observer in iOS.
* Fixed cache issue in Android where multiple Better Player instances uses same directory.
* Fixed HLS parsing issue.
* Added HLS Audio example.

## 0.0.52
* Fixed unregister listener issue in iOS.
* Updated documentation.
* [BREAKING_CHANGE] BetterPlayerState visibility changed to private.
* Fixed HLS audio tracks playlist selection issue.
* Added enableProgressBarDrag in BetterPlayerControlsConfiguration.
* Fixed audio track picking in ExoPlayer (Android).
* Changed default loadingColor.

## 0.0.51
* Fixed lint issues.
* Fixed subtitles setup issue.

## 0.0.50
* Fixed deprecated resizeToAvoidBottomPadding
* Fixed playing large videos in iOS.
* [BREAKING_CHANGE] Removed autoPlay and errorBuilder from BetterPlayerController. These can be accessed via betterPlayerController.
* Added HLS Audio track support.
* Added setAudioTrack method in BetterPlayerController.
* Added useHlsAudioTrack parameter in BetterPlayerDataSource.
* Added enableAudioTracks and audioTracksIcon, backgroundColor in BetterPlayerControlsConfiguration.
* Fixed HLS loading speed.
* Fixed finished event creation.
* Fixed player pause issue when player notification is displayed.
* Fixed player not pausing/resuming automatically correctly.

## 0.0.49
* Fixed fullscreen dispose issue.
* Added videoFormat parameter in BetterPlayerDataSource (should be used when data source url has no extension).
* Added retry feature after video failed to load.
* Added enableRetry in BetterPlayerControlsConfiguration.
* Changed BetterPlayerEventType.openFullscreen and BetterPlayerEventType.hideFullscreen events behavior (now events trigger after route change).
* Removed closed caption support from original video_player codebase.
* Fixed chinese translation typo (fixed by https://github.com/Big7lion)

## 0.0.48
* Fixed loading large videos in iOS.
* Fixed partly progress bar jumping when seek issue in iOS.
* Added forceDispose parameter to dispose method in BetterPlayerController.
* Fixed Android notification vibration issue (fixed by https://github.com/marcusforsberg).

## 0.0.47
* Fixed Android loading indicator issue.
* Added setControlsAlwaysVisible in BetterPlayerController.
* Added absolutePosition feature (added by https://github.com/FlutterSu)

## 0.0.46
* Fixed iOS AVPlayer observer issue.
* Fixed iOS headers not applied issue.

## 0.0.45
* Added Picture in Picture support.
* Added new parameters in BetterPlayerControlsConfiguration: pipMenuIcon and enablePip.
* Added new methods in BetterPlayerController: enablePictureInPicture, disablePictureInPicture, isPictureInPictureSupported,
setBetterPlayerGlobalKey.
* Added Picture in Picture icon in player controls.
* Added Picture in Picture example.
* Updated ExoPlayer version.
* Added pipStart and pipStop events.
* [BREAKING_CHANGE] Removed skipsTimeInMilliseconds. Added forwardSkipTimeInMilliseconds and backwardSkipTimeInMilliseconds.
* Updated notification service in android example.
* Fixed event play/pause event not triggered when controlling video with PiP or remote notification.
* Fixed playerTheme not set correctly.
* Fixed progress bar able to drag over other buttons.
* Fixed iOS player last second issue (player did not complete on last second of resource).

## 0.0.44
* Added placeholder until play example
* Added playback stalled feature in iOS. iOS version should behave same as Android once video failed to load.
* Added BetterPlayerTheme to controls configuration (added by https://github.com/maine98).
* [BREAKING_CHANGE] Changed custom controls builder in BetterPlayerControlsConfiguration. Now it accepts BetterPlayerController.
* Exposed BetterPlayerPlaylistState and betterPlayerController getter within.
* Added overriddenDuration to BetterPlayerDataSource.

## 0.0.43
* Added autoDispose flag in BetterPlayerConfiguration
* Added removeEventsListener in BetterPlayerController
* Video list examples update
* Fixed Android native build warnings
* Fixed placeholder until play issues
* Added placeholderOnTop to the BetterPlayerConfiguration
* Lint fixes

## 0.0.42
* Fixed resolution issue
* Fixed type of BetterPlayerDataSource for file type
* Added audio notify on dispose (iOS) (fixed by https://github.com/kingiol)

## 0.0.41
* Fixed loadingColor and loadingWidget for cupertino player
* Increased size of cupertino buttons
* Fixed setControlsEnabled in cupertino/material player
* [BREAKING_CHANGE] Removed startAt, looping, placeholder, overlay, fullScreenByDefault,
 allowedScreenSleep, systemOverlaysAfterFullScreen, deviceOrientationsAfterFullScreen from BetterPlayerController

## 0.0.40
* Exposed VideoPlayerValue in export
* Fixed log issue
* Added loadingColor and loadingWidget in BetterPlayerControlsConfiguration

## 0.0.39
* Added lint library for dart analysis
* [BREAKING_CHANGE] Changed constant names to lowerCamelCase in BetterPlayerDataSourceType
* [BREAKING_CHANGE] Changed constant names to lowerCamelCase in BetterPlayerEventType
* [BREAKING_CHANGE] Changed constant names to lowerCamelCase in BetterPlayerSubtitlesSourceType

## 0.0.38
* Added support for player notifications
* Added handleLifecycle to BetterPlayerConfiguration
* Added notificationConfiguration to BetterPlayerDataSource

## 0.0.37
* Added setControlsEnabled to BetterPlayerController
* Fixed example video list widget buttons not rendering correctly in small resolutions
* Added setOverriddenAspectRatio to BetterPlayerController
* Fixed crash connected with setSpeed in Android platform
* Fixed deviceOrientationsOnFullScreen for iOS
* Fixed CH translations (fixes by https://github.com/JarvanMo)
* Click to show/hide controls (fixed by https://github.com/mtAlves)
* [BREAKING_CHANGE] Removed future from isPlaying. Now it's sync method (https://github.com/hongfeiyang)

## 0.0.36
* Added INITIALIZED event
* Added autoDetectFullscreenDeviceOrientation in BetterPlayerConfiguration
* Fixed autoPlay background issue
* Removed open_iconic_flutter icons used in Cupertino controls
* Added cupertino_icons for icons used Cupertiono controls
* Fixed progress bar not working correctly for iOS 12 with file datasource
* Removed yellow line below progress text (fixed by https://github.com/mtAlves)

## 0.0.35
* Fixed iOS black screen issue
* Fixed full screen placeholder issue
* Fixed event not firing in enterFullScreen and exitFullScreen
* Fixed subtitles parsing issues

## 0.0.34
* Added memory data source
* Added factories: network, file, memory for BetterPlayerDataSource
* Fixed missing useHlsTracks implementation
* Fixed placeholder showing after full screen when using showPlaceholderUntilPlay
* Added setControlsVisibility to BetterPlayerController
* [BREAKING_CHANGE] Removed showControlsOnInitialize from BetterPlayerConfiguration. Use BetterPlayerControlsConfiguration to set showControlsOnInitialize parameter.
* Fixed cupertino controls issue with hasError

## 0.0.33
* Fixed BetterPlayerEvent visibility
* Fixed lazy initialization, when first data source is passed after player finishes first render
* Added selectedByDefault to BetterPlayerSubtitlesConfiguration
* Fixed HLS tracks android native code
* Updated example

## 0.0.32
* Fixed locale picking when context is not mounted anymore
* Added cache feature (based on https://github.com/sanekyy/plugins/tree/caching and https://github.com/vikram25897/flutter_cached_video_player solutions)
* Added BetterPlayerCacheConfiguration to BetterPlayerDataSource
* Refactored Android's native code

## 0.0.31
* Added showPlaceholderUntilPlay in BetterPlayerConfiguration
* Fixed exception event not being triggered
* Fixed controls not displaying on video finished

## 0.0.30
* Fixed issue when full screen was triggered twice if autoPlay and fullScreenByDefault were enabled
* Removed flutter_widgets, since it's not maintained anymore. Added instead visibility_detector package (by https://github.com/espresso3389)
* Added rewind and forward buttons for android player.
* Fixed player UI's jank
* Added enableSkips and skipsTimeInMilliseconds in BetterPlayerControlsConfiguration
* Changed middle play button behavior (now it's only used for restart player).
* Updated BetterPlayerControllerProvider visibility.
* Override invalid dependency from wakelock library.

## 0.0.29+1
* Updated readme

## 0.0.29
* Fixed routePageBuilder usage from BetterPlayerConfiguration
* Added overflowMenuIcon, playbackSpeedIcon, qualitiesIcon, subtitlesIcon, overflowMenuIconsColor to BetterPlayerControlsConfiguration
* Added double tap to play/pause video (original idea by https://github.com/r6c)

## 0.0.28
* Fixed subtitles overflow issue when transitioning between fullscreen and normal state
* Added alignment and backgroundColor in BetterPlayerSubtitlesConfiguration

## 0.0.27
* Added enableOverflowMenu option in BetterPlayerControlsConfiguration (enable/disable overflow menu)
* Added overflowMenuCustomItems in BetterPlayerControlsConfiguration (show custom menu items in overflow menu)
* [BREAKING_CHANGE] Removed defaultErrorText, loadingNextVideoText, liveText from BetterPlayerControlsConfiguration. To change these values, please use translations in BetterPlayerConfiguration.
* Added BetterPlayerTranslations in BetterPlayerConfiguration. You can use it to setup translations of the player.

## 0.0.26
* Added fullScreenAspectRatio and deviceOrientationsOnFullScreen to handle different full screen scenarios
* Updated wakelock version

## 0.0.25
* [BREAKING_CHANGE]: changed API in BetterPlayerControlsConfiguration: enableQualities replaces enableTracks.
* Added support for different video resolutions
* Fixed issue when full screen is being dismissed on changing subtitles
* Added CHANGED_RESOLUTION event

## 0.0.24
* Added possibility to set multiple subtitles to video
* [BREAKING_CHANGE]: changed API in BetterPlayerDataSource. Instead of one subtitles object, list of subtitles is required.

## 0.0.23
* General bug fixes.
* Added playerVisibilityChangedBehavior in BetterPlayerConfiguration.
* Changed player behavior when player is not visible in viewport: if player was playing before leaving viewport it will be paused and if user views player again it will start playing automatically.
* Added BetterPlayer.network and BetterPlayer.file methods.
* Changed iOS & Android native classes name to prevent conflict issues with video_player.

## 0.0.22
* Added support for hls tracks (quality of the videos).
* Added useHlsTracks and hlsTrackName in BetterPlayerDataSource.
* Added CHANGED_TRACK event.
* You can choose track from overflow menu. When there's no tracks to select "Default" will be selected.

## 0.0.21
* Added enableSubtitles parameter.

## 0.0.20
* Added rotation parameter in BetterPlayerConfiguration.

## 0.0.19
* Added support for hls subtitles (BetterPlayer will handle them automatically).
* [BREAKING_CHANGE]: changed API in BetterPlayerSubtitlesSource. To use old API, please use factory: BetterPlayerSubtitlesSource.single.
* Added useHlsSubtitles parameter in BetterPlayerDataSource.
* Added CHANGED_SUBTITLES event.
* User can choose subtitles from overflow menu, when there's no subtitles selected, "none" options will be chosen.

## 0.0.18:
* Fixed loading issue when auto play video feature is enabled in playlist.

## 0.0.17
* Fixed placeholder not following video fit options (fixed by https://github.com/nicholascioli).
* Updated dependencies.

## 0.0.16
* Added overflow menu.
* Added playback speed feature (based on https://github.com/shiyiya solution).
* User can choose playback speed from overflow menu.
* Added SET_SPEED event.

## 0.0.15
* Added fit configuration option (based on https://github.com/shiyiya solution).

## 0.0.14
* Better player list video player state is preserved on state changed.
* Fixed manual dispose issue.
* Fixed playlists video changing issue (fixed by https://github.com/sokolovstas).
* Added tap to hide feature for iOS player (by https://github.com/gazialankus).
* Fixed CONTROLS_VISIBLE and CONTROLS_HIDDEN events not triggered for ios player (fixed by https://github.com/gazialankus).
* Added seek method to BetterPlayerListVideoPlayerController.

## 0.0.13
* Changed channel name of video player plugin.
* Fixed dispose issue in cupertino player.

## 0.0.12
* Fixed duration called on null (fixed by https://github.com/ganeshrvel).
* Added new control events (fixed by https://github.com/ganeshrvel).
* Fixed .m3u8 live stream issues in iOS.

## 0.0.11
* Fixed iOS crash on dispose.
* Added player headers support.
* Updated dependencies.
* Dart Analysis refactor.

## 0.0.10
* Added BetterPlayerListVideoPlayerController to control list video player.

## 0.0.9
* Fixed setState called after dispose.
* General bugfixes.

## 0.0.8
* Fixed buffering indicator issue on Android.

## 0.0.7
* Fixed progress bar scroll lag.

## 0.0.6
* Fixed video duration issue.
* Added HTML subtitles.

## 0.0.5
* Added reusable video player.
* Bug fixes.

## 0.0.4
* Changed 'settings' to 'configuration'.
* Removed unused parameters from configuration.
* Documentation update.

## 0.0.3
* Updated documentation.

## 0.0.2
* Moved example project from better_player_example to example.

## 0.0.1
* Initial release.<|MERGE_RESOLUTION|>--- conflicted
+++ resolved
@@ -1,4 +1,3 @@
-<<<<<<< HEAD
 ## 0.0.71
 * Fixed play after seeking issue on iOS.
 * Fixed audio track selection issue on iOS/Android.
@@ -15,10 +14,6 @@
 * Fixed `overriddenDuration` behavior in iOS when passed `overriddenDuration` is longer than video duration.
 * Fixed issue where controls were not updated after video finish.
 * Fixed auto full screen orientation not enabled in iOS.
-=======
-## 0.0.70
-* Fixed playback speed after seek in iOS.
->>>>>>> 2702b9b9
 * Exposed ASMS classes.
 * Exposed BetterPlayerControlsState to provide ways to build custom controls with additional menus.
 * Added error handling for CacheWorker to prevent unexpected crashes.
@@ -27,10 +22,6 @@
 * Added support for custom buffering configuration in Android (by https://github.com/Letalus)
 * Added `bufferingConfiguration` parameter in BetterPlayerConfiguration which contains buffering settings.
 
-<<<<<<< HEAD
-
-=======
->>>>>>> 2702b9b9
 ## 0.0.69
 * Fixed cache clear on Android.
 * Added file check for file data source.
