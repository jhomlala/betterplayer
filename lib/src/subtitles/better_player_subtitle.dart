import 'package:better_player/src/core/better_player_utils.dart';

class BetterPlayerSubtitle {
  static const String timerSeparator = ' --> ';
  final int? index;
  final Duration? start;
  final Duration? end;
  final List<String>? texts;

  ///VTT OR SRT
  final String? type;

  BetterPlayerSubtitle._({
    this.index,
    this.start,
    this.end,
    this.texts,
    this.type,
  });

  factory BetterPlayerSubtitle(String value, bool isWebVTT) {
    try {
      final scanner = value.split('\n');
      if (scanner.length == 2) {
        return _handle2LinesSubtitles(scanner);
      }
      if (scanner.length > 2) {
        return _handle3LinesAndMoreSubtitles(scanner, isWebVTT);
      }
      return BetterPlayerSubtitle._();
    } catch (exception) {
      BetterPlayerUtils.log("Failed to parse subtitle line: $value");
      return BetterPlayerSubtitle._();
    }
  }

  static BetterPlayerSubtitle _handle2LinesSubtitles(List<String> scanner) {
    try {
      final timeSplit = scanner[0].split(timerSeparator);
      final start = _stringToDuration(timeSplit[0]);
      final end = _stringToDuration(timeSplit[1]);
      final texts = scanner.sublist(1, scanner.length);

      return BetterPlayerSubtitle._(
          index: -1, start: start, end: end, texts: texts);
    } catch (exception) {
      BetterPlayerUtils.log("Failed to parse subtitle line: $scanner");
      return BetterPlayerSubtitle._();
    }
  }

  static BetterPlayerSubtitle _handle3LinesAndMoreSubtitles(
      List<String> scanner, bool isWebVTT) {
    try {
      int? index = -1;
      List<String> timeSplit = [];
      int firstLineOfText = 0;
      if (scanner[0].contains(timerSeparator)) {
        timeSplit = scanner[0].split(timerSeparator);
        firstLineOfText = 1;
      } else {
        index = int.tryParse(scanner[0]);
        timeSplit = scanner[1].split(timerSeparator);
        firstLineOfText = 2;
      }

      final start = _stringToDuration(timeSplit[0]);
      final end = _stringToDuration(timeSplit[1]);
      final texts = scanner.sublist(firstLineOfText, scanner.length);
      return BetterPlayerSubtitle._(
          index: index, start: start, end: end, texts: texts);
    } catch (exception) {
      BetterPlayerUtils.log("Failed to parse subtitle line: $scanner");
      return BetterPlayerSubtitle._();
    }
  }

  static Duration _stringToDuration(String value) {
    try {
      final valueSplit = value.split(" ");
      String componentValue;

      if (valueSplit.length > 1) {
        componentValue = valueSplit[0];
      } else {
        componentValue = value;
      }

      final component = componentValue.split(':');
<<<<<<< HEAD

=======
>>>>>>> 4e1b99c7
      // Interpret a missing hour component to mean 00 hours
      if (component.length == 2) {
        component.insert(0, "00");
      } else if (component.length != 3) {
        return const Duration();
      }

      final secsAndMillisSplitChar = component[2].contains(',') ? ',' : '.';
      final secsAndMillsSplit = component[2].split(secsAndMillisSplitChar);
      if (secsAndMillsSplit.length != 2) {
        return const Duration();
      }

      final result = Duration(
          hours: int.tryParse(component[0])!,
          minutes: int.tryParse(component[1])!,
          seconds: int.tryParse(secsAndMillsSplit[0])!,
          milliseconds: int.tryParse(secsAndMillsSplit[1])!);
      return result;
    } catch (exception) {
      BetterPlayerUtils.log("Failed to process value: $value");
      return const Duration();
    }
  }
}<|MERGE_RESOLUTION|>--- conflicted
+++ resolved
@@ -87,10 +87,6 @@
       }
 
       final component = componentValue.split(':');
-<<<<<<< HEAD
-
-=======
->>>>>>> 4e1b99c7
       // Interpret a missing hour component to mean 00 hours
       if (component.length == 2) {
         component.insert(0, "00");
