--- conflicted
+++ resolved
@@ -40,11 +40,6 @@
   static const String _volumeParameter = "volume";
   static const String _speedParameter = "speed";
   static const String _dataSourceParameter = "dataSource";
-<<<<<<< HEAD
-=======
-  static const String _bufferedParameter = "buffered";
-  static const String _hlsExtension = "m3u8";
->>>>>>> 2ea18d85
   static const String _authorizationHeader = "Authorization";
 
   ///General configuration used in controller instance.
