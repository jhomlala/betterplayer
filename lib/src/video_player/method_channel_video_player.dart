--- conflicted
+++ resolved
@@ -187,7 +187,6 @@
   }
 
   @override
-<<<<<<< HEAD
   Future<DateTime> getAbsolutePosition(int textureId) async {
     final int milliseconds = await _channel.invokeMethod<int>(
       'absolutePosition',
@@ -197,7 +196,8 @@
     if (milliseconds <= 0) return null;
 
     return DateTime.fromMillisecondsSinceEpoch(milliseconds);
-=======
+  }
+
   Future<void> enablePictureInPicture(int textureId, double top, double left,
       double width, double height) async {
     return _channel.invokeMethod<void>(
@@ -230,7 +230,6 @@
         'textureId': textureId,
       },
     );
->>>>>>> 05a4a07f
   }
 
   @override
