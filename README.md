--- conflicted
+++ resolved
@@ -35,11 +35,7 @@
 
 ```yaml
 dependencies:
-<<<<<<< HEAD
-  better_player: ^0.0.44
-=======
   better_player: ^0.0.45
->>>>>>> 08d3e786
 ```
 
 2. Install it
@@ -846,8 +842,6 @@
 </array>
 ```
 
-<<<<<<< HEAD
-=======
 ### Picture in Picture
 Picture in Picture is not supported on all devices.
 iOS: iOS > 14.0
@@ -894,7 +888,6 @@
 will have incorrect orientation.
 
 
->>>>>>> 08d3e786
 ### More documentation
 https://pub.dev/documentation/better_player/latest/better_player/better_player-library.html
 
