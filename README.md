--- conflicted
+++ resolved
@@ -85,11 +85,7 @@
 ✔️ Cache support  
 ✔️ Notifications support  
 ✔️ Picture in Picture support     
-<<<<<<< HEAD
 ✔️ DRM support (token, Widevine, FairPlay EZDRM).    
-=======
-✔️ DRM support (token, Widevine, FairPlay EZDRM)
->>>>>>> 2702b9b9
 ✔️ ... and much more!  
 
 
@@ -97,1027 +93,3 @@
 * [Official documentation](https://jhomlala.github.io/betterplayer/)
 * [Example application](https://github.com/jhomlala/betterplayer/tree/master/example)
 * [API reference](https://pub.dev/documentation/better_player/latest/better_player/better_player-library.html)
-
-<<<<<<< HEAD
-=======
-1. Add this to your **pubspec.yaml** file:
-
-```yaml
-dependencies:
-  better_player: ^0.0.70
-```
-
-2. Install it
-
-```bash
-$ flutter packages get
-```
-
-3. Import it
-
-```dart
-import 'package:better_player/better_player.dart';
-```
->>>>>>> 2702b9b9
-
-## Important information
-This plugin development is in progress. You may encounter breaking changes each version. This plugin is developed part-time for free. If you need
-some feature which is supported by other players available in pub dev, then feel free to create PR. All valuable contributions are welcome!
-
-<<<<<<< HEAD
-=======
-## General Usage
-Check [Example project](https://github.com/jhomlala/betterplayer/tree/master/example) which shows how to use Better Player in different scenarios.
-
-### Basic usage
-There are 2 basic methods which you can use to setup Better Player:
-```dart
-BetterPlayer.network(url, configuration)
-BetterPlayer.file(url, configuration)
-```
-There methods setup basic configuration for you and allows you to start using player in few seconds.
-Here is an example:
-```dart
-  @override
-  Widget build(BuildContext context) {
-    return Scaffold(
-      appBar: AppBar(
-        title: Text("Example player"),
-      ),
-      body: AspectRatio(
-        aspectRatio: 16 / 9,
-        child: BetterPlayer.network(
-          "https://commondatastorage.googleapis.com/gtv-videos-bucket/sample/ForBiggerBlazes.mp4",
-          betterPlayerConfiguration: BetterPlayerConfiguration(
-            aspectRatio: 16 / 9,
-          ),
-        ),
-      ),
-    );
-  }
-```
-In this example, we're just showing video from url with aspect ratio = 16/9.
-Better Player has many more configuration options which are presented below.
-
-
-### Normal usage
-
-Create BetterPlayerDataSource and BetterPlayerController. You should do it in initState:
-```dart
-BetterPlayerController _betterPlayerController;
-
-  @override
-  void initState() {
-    super.initState();
-    BetterPlayerDataSource betterPlayerDataSource = BetterPlayerDataSource(
-        BetterPlayerDataSourceType.network,
-        "https://commondatastorage.googleapis.com/gtv-videos-bucket/sample/BigBuckBunny.mp4");
-    _betterPlayerController = BetterPlayerController(
-        BetterPlayerConfiguration(),
-        betterPlayerDataSource: betterPlayerDataSource);
-  }
-````
-
-Create BetterPlayer widget wrapped in AspectRatio widget:
-```dart
-  @override
-  Widget build(BuildContext context) {
-    return AspectRatio(
-      aspectRatio: 16 / 9,
-      child: BetterPlayer(
-        controller: _betterPlayerController,
-      ),
-    );
-  }
-```
-
-### Playlist
-To use playlist, you need to create dataset with multiple videos:
-```dart
-  List<BetterPlayerDataSource> createDataSet() {
-    List dataSourceList = List<BetterPlayerDataSource>();
-    dataSourceList.add(
-      BetterPlayerDataSource(
-        BetterPlayerDataSourceType.network,
-        "https://commondatastorage.googleapis.com/gtv-videos-bucket/sample/ForBiggerBlazes.mp4",
-      ),
-    );
-    dataSourceList.add(
-      BetterPlayerDataSource(BetterPlayerDataSourceType.network,
-          "https://commondatastorage.googleapis.com/gtv-videos-bucket/sample/BigBuckBunny.mp4"),
-    );
-    dataSourceList.add(
-      BetterPlayerDataSource(BetterPlayerDataSourceType.network,
-          "http://sample.vodobox.com/skate_phantom_flex_4k/skate_phantom_flex_4k.m3u8"),
-    );
-    return dataSourceList;
-  }
-```
-
-Then create BetterPlayerPlaylist:
-```dart
-@override
-  Widget build(BuildContext context) {
-    return AspectRatio(
-      aspectRatio: 16 / 9,
-      child: BetterPlayerPlaylist(
-          betterPlayerConfiguration: BetterPlayerConfiguration(),
-          betterPlayerPlaylistConfiguration: const BetterPlayerPlaylistConfiguration(),
-          betterPlayerDataSourceList: dataSourceList),
-    );
-  }
-```
-
-### BetterPlayerListViewPlayer
-BetterPlayerListViewPlayer will auto play/pause video once video is visible on screen with playFraction. PlayFraction describes percent of video that must be visibile to play video. If playFraction is 0.8 then 80% of video height must be visible on screen to auto play video
-
-```dart
- @override
-  Widget build(BuildContext context) {
-    return AspectRatio(
-      aspectRatio: 16 / 9,
-      child: BetterPlayerListVideoPlayer(
-        BetterPlayerDataSource(
-            BetterPlayerDataSourceType.network, videoListData.videoUrl),
-        key: Key(videoListData.hashCode.toString()),
-        playFraction: 0.8,
-      ),
-    );
-  }
-```
-
-You can control BetterPlayerListViewPlayer with BetterPlayerListViewPlayerController. You need to pass
-BetterPlayerListViewPlayerController to BetterPlayerListVideoPlayer. See more in example app.
-
-### Subtitles
-Subtitles can be configured from 3 different sources: file, network and memory. Subtitles source is passed in BetterPlayerDataSource:
-
-Network subtitles:
-```dart
-    var dataSource = BetterPlayerDataSource(
-      BetterPlayerDataSourceType.network,
-      "https://commondatastorage.googleapis.com/gtv-videos-bucket/sample/ForBiggerBlazes.mp4",
-      subtitles: BetterPlayerSubtitlesSource.single(
-          type: BetterPlayerSubtitlesSourceType.network,
-          url:
-              "https://dl.dropboxusercontent.com/s/71nzjo2ux3evxqk/example_subtitles.srt"),
-    );
-```
-
-File subtitles:
-```dart
- var dataSource = BetterPlayerDataSource(
-      BetterPlayerDataSourceType.file,
-      "${directory.path}/testvideo.mp4",
-      subtitles: BetterPlayerSubtitlesSource.single(
-        type: BetterPlayerSubtitlesSourceType.file,
-        url: "${directory.path}/example_subtitles.srt",
-      ),
-    );
-```
-You can pass multiple subtitles for one video:
-```dart
-var dataSource = BetterPlayerDataSource(
-      BetterPlayerDataSourceType.network,
-      "https://bitdash-a.akamaihd.net/content/sintel/hls/playlist.m3u8",
-      liveStream: false,
-      useAsmsSubtitles: true,
-      hlsTrackNames: ["Low quality", "Not so low quality", "Medium quality"],
-      subtitles: [
-        BetterPlayerSubtitlesSource(
-          type: BetterPlayerSubtitlesSourceType.network,
-          name: "EN",
-          urls: [
-            "https://dl.dropboxusercontent.com/s/71nzjo2ux3evxqk/example_subtitles.srt"
-          ],
-        ),
-
-        BetterPlayerSubtitlesSource(
-          type: BetterPlayerSubtitlesSourceType.network,
-          name: "DE",
-          urls: [
-            "https://dl.dropboxusercontent.com/s/71nzjo2ux3evxqk/example_subtitles.srt"
-          ],
-        ),
-      ],
-    );
-```
-
-### BetterPlayerConfiguration
-You can provide configuration to your player when creating BetterPlayerController.
-
-```dart
-    var betterPlayerConfiguration = BetterPlayerConfiguration(
-      autoPlay: true,
-      looping: true,
-      fullScreenByDefault: true,
-    );
-```
-
-Possible configuration options:
-```dart
-    /// Play the video as soon as it's displayed
-    final bool autoPlay;
-
-    /// Start video at a certain position
-    final Duration startAt;
-
-    /// Whether or not the video should loop
-    final bool looping;
-
-    /// Weather or not to show the controls when initializing the widget.
-    final bool showControlsOnInitialize;
-
-    /// When the video playback runs  into an error, you can build a custom
-    /// error message.
-    final Widget Function(BuildContext context, String errorMessage) errorBuilder;
-
-    /// The Aspect Ratio of the Video. Important to get the correct size of the
-    /// video!
-    ///
-    /// Will fallback to fitting within the space allowed.
-    final double aspectRatio;
-
-    /// The placeholder is displayed underneath the Video before it is initialized
-    /// or played.
-    final Widget placeholder;
-
-    /// Should the placeholder be shown until play is pressed
-    final bool showPlaceholderUntilPlay;
-
-    /// Placeholder position of player stack. If false, then placeholder will be
-    /// displayed on the bottom, so user need to hide it manually. Default is
-    /// true.
-    final bool placeholderOnTop;
-
-    /// A widget which is placed between the video and the controls
-    final Widget overlay;
-
-    /// Defines if the player will start in fullscreen when play is pressed
-    final bool fullScreenByDefault;
-
-    /// Defines if the player will sleep in fullscreen or not
-    final bool allowedScreenSleep;
-
-    /// Defines aspect ratio which will be used in fullscreen
-    final double fullScreenAspectRatio;
-
-    /// Defines the set of allowed device orientations on entering fullscreen
-    final List<DeviceOrientation> deviceOrientationsOnFullScreen;
-
-    /// Defines the system overlays visible after exiting fullscreen
-    final List<SystemUiOverlay> systemOverlaysAfterFullScreen;
-
-    /// Defines the set of allowed device orientations after exiting fullscreen
-    final List<DeviceOrientation> deviceOrientationsAfterFullScreen;
-
-    /// Defines a custom RoutePageBuilder for the fullscreen
-    final BetterPlayerRoutePageBuilder routePageBuilder;
-
-    /// Defines a event listener where video player events will be send
-    final Function(BetterPlayerEvent) eventListener;
-
-    ///Defines subtitles configuration
-    final BetterPlayerSubtitlesConfiguration subtitlesConfiguration;
-
-    ///Defines controls configuration
-    final BetterPlayerControlsConfiguration controlsConfiguration;
-
-    ///Defines fit of the video, allows to fix video stretching, see possible
-    ///values here: https://api.flutter.dev/flutter/painting/BoxFit-class.html
-    final BoxFit fit;
-
-    ///Defines rotation of the video in degrees. Default value is 0. Can be 0, 90, 180, 270.
-    ///Angle will rotate only video box, controls will be in the same place.
-    final double rotation;
-    
-    ///Defines function which will react on player visibility changed
-    final Function(double visibilityFraction) playerVisibilityChangedBehavior;
-
-    ///Defines translations used in player. If null, then default english translations
-    ///will be used.
-    final List<BetterPlayerTranslations> translations;
-
-    ///Defines if player should auto detect full screen device orientation based
-    ///on aspect ratio of the video. If aspect ratio of the video is < 1 then
-    ///video will played in full screen in portrait mode. If aspect ratio is >= 1
-    ///then video will be played horizontally. If this parameter is true, then
-    ///[deviceOrientationsOnFullScreen] and [fullScreenAspectRatio] value will be
-    /// ignored.
-    final bool autoDetectFullscreenDeviceOrientation;
-
-    ///Defines flag which enables/disables lifecycle handling (pause on app closed,
-    ///play on app resumed). Default value is true.
-    final bool handleLifecycle;
-
-    ///Defines flag which enabled/disabled auto dispose on BetterPlayer dispose.
-    ///Default value is true.
-    final bool autoDispose;
-```
-
-### BetterPlayerSubtitlesConfiguration
-You can provide subtitles configuration with this class. You should put BetterPlayerSubtitlesConfiguration in BetterPlayerConfiguration.
-```dart
- var betterPlayerConfiguration = BetterPlayerConfiguration(
-      subtitlesConfiguration: BetterPlayerSubtitlesConfiguration(
-        fontSize: 20,
-        fontColor: Colors.green,
-      ),
-    );
-```
-
-Possible configuration options:
-```dart
- ///Subtitle font size
-  final double fontSize;
-
-  ///Subtitle font color
-  final Color fontColor;
-
-  ///Enable outline (border) of the text
-  final bool outlineEnabled;
-
-  ///Color of the outline stroke
-  final Color outlineColor;
-
-  ///Outline stroke size
-  final double outlineSize;
-
-  ///Font family of the subtitle
-  final String fontFamily;
-
-  ///Left padding of the subtitle
-  final double leftPadding;
-
-  ///Right padding of the subtitle
-  final double rightPadding;
-
-  ///Bottom padding of the subtitle
-  final double bottomPadding;
-
-  ///Alignment of the subtitle
-  final Alignment alignment;
-
-  ///Background color of the subtitle
-  final Color backgroundColor;
-
-  ///Subtitles selected by default, without user interaction
-  final bool selectedByDefault;
-```
-
-### BetterPlayerControlsConfiguration
-Configuration for player GUI. You should pass this configuration to BetterPlayerConfiguration.
-
-```dart
-var betterPlayerConfiguration = BetterPlayerConfiguration(
-      controlsConfiguration: BetterPlayerControlsConfiguration(
-        textColor: Colors.black,
-        iconsColor: Colors.black,
-      ),
-    );
-```
-
-
-```dart
-   ///Color of the control bars
-   final Color controlBarColor;
-
-   ///Color of texts
-   final Color textColor;
-
-   ///Color of icons
-   final Color iconsColor;
-
-   ///Icon of play
-   final IconData playIcon;
-
-   ///Icon of pause
-   final IconData pauseIcon;
-
-   ///Icon of mute
-   final IconData muteIcon;
-
-   ///Icon of unmute
-   final IconData unMuteIcon;
-
-   ///Icon of fullscreen mode enable
-   final IconData fullscreenEnableIcon;
-
-   ///Icon of fullscreen mode disable
-   final IconData fullscreenDisableIcon;
-
-   ///Cupertino only icon, icon of skip
-   final IconData skipBackIcon;
-
-   ///Cupertino only icon, icon of forward
-   final IconData skipForwardIcon;
-
-   ///Flag used to enable/disable fullscreen
-   final bool enableFullscreen;
-
-   ///Flag used to enable/disable mute
-   final bool enableMute;
-
-   ///Flag used to enable/disable progress texts
-   final bool enableProgressText;
-
-   ///Flag used to enable/disable progress bar
-   final bool enableProgressBar;
-
-   ///Flag used to enable/disable progress bar drag
-   final bool enableProgressBarDrag;
-
-   ///Flag used to enable/disable play-pause
-   final bool enablePlayPause;
-
-   ///Flag used to enable skip forward and skip back
-   final bool enableSkips;
-
-   ///Progress bar played color
-   final Color progressBarPlayedColor;
-
-   ///Progress bar circle color
-   final Color progressBarHandleColor;
-
-   ///Progress bar buffered video color
-   final Color progressBarBufferedColor;
-
-   ///Progress bar background color
-   final Color progressBarBackgroundColor;
-
-   ///Time to hide controls
-   final Duration controlsHideTime;
-
-   ///Parameter used to build custom controls
-   final Widget Function(BetterPlayerController controller)
-       customControlsBuilder;
-
-   ///Parameter used to change theme of the player
-   final BetterPlayerTheme playerTheme;
-
-   ///Flag used to show/hide controls
-   final bool showControls;
-
-   ///Flag used to show controls on init
-   final bool showControlsOnInitialize;
-
-   ///Control bar height
-   final double controlBarHeight;
-
-   ///Live text color;
-   final Color liveTextColor;
-
-   ///Flag used to show/hide overflow menu which contains playback, subtitles,
-   ///qualities options.
-   final bool enableOverflowMenu;
-
-   ///Flag used to show/hide playback speed
-   final bool enablePlaybackSpeed;
-
-   ///Flag used to show/hide subtitles
-   final bool enableSubtitles;
-
-   ///Flag used to show/hide qualities
-   final bool enableQualities;
-
-   ///Flag used to show/hide PiP mode
-   final bool enablePip;
-
-   ///Flag used to enable/disable retry feature
-   final bool enableRetry;
-
-   ///Flag used to show/hide audio tracks
-   final bool enableAudioTracks;
-
-   ///Custom items of overflow menu
-   final List<BetterPlayerOverflowMenuItem> overflowMenuCustomItems;
-
-   ///Icon of the overflow menu
-   final IconData overflowMenuIcon;
-
-   ///Icon of the playback speed menu item from overflow menu
-   final IconData playbackSpeedIcon;
-
-   ///Icon of the subtitles menu item from overflow menu
-   final IconData subtitlesIcon;
-
-   ///Icon of the qualities menu item from overflow menu
-   final IconData qualitiesIcon;
-
-   ///Icon of the audios menu item from overflow menu
-   final IconData audioTracksIcon;
-
-   ///Color of overflow menu icons
-   final Color overflowMenuIconsColor;
-
-   ///Time which will be used once user uses forward
-   final int forwardSkipTimeInMilliseconds;
-
-   ///Time which will be used once user uses backward
-   final int backwardSkipTimeInMilliseconds;
-
-   ///Color of default loading indicator
-   final Color loadingColor;
-
-   ///Widget which can be used instead of default progress
-   final Widget loadingWidget;
-
-   ///Color of the background, when no frame is displayed.
-   final Color backgroundColor;
-```
-
-### BetterPlayerPlaylistConfiguration
-Configure your playlist. Pass this object to BetterPlayerPlaylist
-
-```dart
- var betterPlayerPlaylistConfiguration = BetterPlayerPlaylistConfiguration(
-      loopVideos: false,
-      nextVideoDelay: Duration(milliseconds: 5000),
-    );
-```
-
-Possible configuration options:
-```dart
-  ///How long user should wait for next video
-  final Duration nextVideoDelay;
-
-  ///Should videos be looped
-  final bool loopVideos;
-
-  ///Index of video that will start on playlist start. Id must be less than
-  ///elements in data source list. Default is 0.
-  final int initialStartIndex;
-```
-
-### BetterPlayerDataSource
-Define source for one video in your app. There are 3 types of data sources:
-* Network - data source which uses url to play video from external resources
-* File - data source which uses url to play video from internal resources
-* Memory - data source which uses list of bytes to play video from memory
-```dart
-    var dataSource = BetterPlayerDataSource(
-      BetterPlayerDataSourceType.network,
-      "https://commondatastorage.googleapis.com/gtv-videos-bucket/sample/ForBiggerBlazes.mp4",
-      subtitles: BetterPlayerSubtitlesSource(
-        type: BetterPlayerSubtitlesSourceType.file,
-        url: "${directory.path}/example_subtitles.srt",
-      ),
-      headers: {"header":"my_custom_header"}
-    );
-```
-
-You can use type specific factories to build your data source.
-Use BetterPlayerDataSource.network to build network data source, BetterPlayerDataSource.file to build file data source and BetterPlayerDataSource.memory
-to build memory data source.
-
-Possible configuration options:
-```dart
-  ///Type of source of video
-  final BetterPlayerDataSourceType type;
-
-  ///Url of the video
-  final String url;
-
-  ///Subtitles configuration
-  ///You can pass here multiple subtitles
-  final List<BetterPlayerSubtitlesSource> subtitles;
-
-  ///Flag to determine if current data source is live stream
-  final bool liveStream;
-
-  /// Custom headers for player
-  final Map<String, String> headers;
-
-  ///Should player use hls / dash subtitles (ASMS - Adaptive Streaming Media Sources).
-  final bool useAsmsSubtitles;
-
-  ///Should player use hls tracks
-  final bool useAsmsTracks;
-
-  ///Should player use hls /das audio tracks
-  final bool useAsmsAudioTracks;
-
-  ///List of strings that represents tracks names.
-  ///If empty, then better player will choose name based on track parameters
-  final List<String> hlsTrackNames;
-
-  ///Optional, alternative resolutions for non-hls video. Used to setup
-  ///different qualities for video.
-  ///Data should be in given format:
-  ///{"360p": "url", "540p": "url2" }
-  final Map<String, String> resolutions;
-
-  ///Optional cache configuration, used only for network data sources
-  final BetterPlayerCacheConfiguration cacheConfiguration;
-
-  ///List of bytes, used only in memory player
-  final List<int> bytes;
-
-  ///Configuration of remote controls notification
-  final BetterPlayerNotificationConfiguration notificationConfiguration;
-
-  ///Duration which will be returned instead of original duration
-  final Duration overriddenDuration;
-
-  ///Video format hint when data source url has not valid extension.
-  final BetterPlayerVideoFormat videoFormat;
-
-  ///Extension of video without dot. Used only in memory data source.
-  final String videoExtension;
-
-  ///Configuration of content protection
-  final BetterPlayerDrmConfiguration drmConfiguration;
-
-  ///Placeholder widget which will be shown until video load or play. This
-  ///placeholder may be useful if you want to show placeholder before each video
-  ///in playlist. Otherwise, you should use placeholder from
-  /// BetterPlayerConfiguration.
-  final Widget placeholder;
-```
-
-
-### BetterPlayerCacheConfiguration
-Define cache configuration for given data source. Cache works only for network data sources.
-```dart
-  ///Enable cache for network data source
-  final bool useCache;
-
-  /// The maximum cache size to keep on disk in bytes.
-  /// Android only option.
-  final int maxCacheSize;
-
-  /// The maximum size of each individual file in bytes.
-  /// Android only option.
-  final int maxCacheFileSize;
-
-  ///Cache key to re-use same cached data between app sessions.
-  final String? key;
-```
-
-
-### BetterPlayerSubtitlesSource
-Define source of subtitles in your video:
-```dart
- var subtitles = BetterPlayerSubtitlesSource(
-        type: BetterPlayerSubtitlesSourceType.file,
-        url: "${directory.path}/example_subtitles.srt",
-      );
-```
-
-Possible configuration options:
-```dart
-  ///Source type
-  final BetterPlayerSubtitlesSourceType type;
-
-  ///Url of the subtitles, used with file or network subtitles
-  final String url;
-
-  ///Content of subtitles, used when type is memory
-  final String content;
-```
-
-### BetterPlayerBufferingConfiguration
-Configuration class used to setup better buffering experience or setup custom load settings. Currently used only in Android.
-
-Possible configuration options:
-```dart
-  ///The default minimum duration of media that the player will attempt to
-  ///ensure is buffered at all times, in milliseconds.
-  final int minBufferMs;
-
-  ///The default maximum duration of media that the player will attempt to
-  ///buffer, in milliseconds.
-  final int maxBufferMs;
-
-  ///The default duration of media that must be buffered for playback to start
-  ///or resume following a user action such as a seek, in milliseconds.
-  final int bufferForPlaybackMs;
-
-  ///The default duration of media that must be buffered for playback to resume
-  ///after a rebuffer, in milliseconds. A rebuffer is defined to be caused by
-  ///buffer depletion rather than a user action.
-  final int bufferForPlaybackAfterRebufferMs;
-```
-
-
-### BetterPlayerTranslations
-You can provide translations for different languages. You need to pass list of BetterPlayerTranslations to
-the BetterPlayerConfiguration. Here is an example:
-
-```dart
- translations: [
-              BetterPlayerTranslations(
-                languageCode: "language_code for example pl",
-                generalDefaultError: "translated text",
-                generalNone: "translated text",
-                generalDefault: "translated text",
-                playlistLoadingNextVideo: "translated text",
-                controlsLive: "translated text",
-                controlsNextVideoIn: "translated text",
-                overflowMenuPlaybackSpeed: "translated text",
-                overflowMenuSubtitles: "translated text",
-                overflowMenuQuality: "translated text",
-              ),
-              BetterPlayerTranslations(
-                languageCode: "other language for example cz",
-                generalDefaultError: "translated text",
-                generalNone: "translated text",
-                generalDefault: "translated text",
-                playlistLoadingNextVideo: "translated text",
-                controlsLive: "translated text",
-                controlsNextVideoIn: "translated text",
-                overflowMenuPlaybackSpeed: "translated text",
-                overflowMenuSubtitles: "translated text",
-                overflowMenuQuality: "translated text",
-              ),
-            ],
-```
-There are 4 pre build in languages: EN, PL, ZH (chinese simplified), HI (hindi). If you didn't provide
-any translation then EN translations will be used or any of the pre build in translations, only if it's
-match current user locale.
-
-You need to setup localizations in your app first to make it work. Here's how you can do that:
-https://flutter.dev/docs/development/accessibility-and-localization/internationalization
-
-### Listen to video events
-You can listen to video player events like:
-```dart
-  initialized,
-  play,
-  pause,
-  seekTo,
-  openFullscreen,
-  hideFullscreen,
-  setVolume,
-  progress,
-  finished,
-  exception,
-  controlsVisible,
-  controlsHidden,
-  setSpeed,
-  changedSubtitles,
-  changedTrack,
-  changedPlayerVisibility,
-  changedResolution
-```
-
-After creating BetterPlayerController you can add event listener this way:
-```dart
- _betterPlayerController.addEventsListener((event){
-      print("Better player event: ${event.betterPlayerEventType}");
-    });
-```
-Your event listener will ne auto-disposed on dispose time :)
-
-
-### Change player behavior if player is not visible
-You can change player behavior if player is not visible by using playerVisibilityChangedBehavior option in BetterPlayerConfiguration.
-Here is an example for player used in list:
-```dart
- void onVisibilityChanged(double visibleFraction) async {
-    bool isPlaying = await _betterPlayerController.isPlaying();
-    bool initialized = _betterPlayerController.isVideoInitialized();
-    if (visibleFraction >= widget.playFraction) {
-      if (widget.autoPlay && initialized && !isPlaying && !_isDisposing) {
-        _betterPlayerController.play();
-      }
-    } else {
-      if (widget.autoPause && initialized && isPlaying && !_isDisposing) {
-        _betterPlayerController.pause();
-      }
-    }
-  }
-```
-Player behavior works in the basis of VisibilityDetector (it uses visibilityFraction, which is value from 0.0 to 1.0 that describes how much given widget is on the viewport). So if value 0.0, player is not visible, so we need to pause the video. If the visibilityFraction is 1.0, we need to play it again.
-
-### Pass multiple resolutions of the video
-You can setup video with different resolutions. Use resolutions parameter in data source. This should be used
-only for normal videos (non-hls) to setup different qualities of the original video.
-
-```dart
-    var dataSource = BetterPlayerDataSource(BetterPlayerDataSourceType.network,
-        "https://file-examples-com.github.io/uploads/2017/04/file_example_MP4_480_1_5MG.mp4",
-        resolutions: {
-          "LOW":
-              "https://file-examples-com.github.io/uploads/2017/04/file_example_MP4_480_1_5MG.mp4",
-          "MEDIUM":
-              "https://file-examples-com.github.io/uploads/2017/04/file_example_MP4_640_3MG.mp4",
-          "LARGE":
-              "https://file-examples-com.github.io/uploads/2017/04/file_example_MP4_1280_10MG.mp4",
-          "EXTRA_LARGE":
-              "https://file-examples-com.github.io/uploads/2017/04/file_example_MP4_1920_18MG.mp4"
-        });
-```
-### Setup player notification
-<table>
-  <tr>
-    <td>
-	    <img width="250px" src="https://raw.githubusercontent.com/jhomlala/betterplayer/feature/player_notifications/media/android_notification.png">
-    </td>
-    <td>
-       <img width="250px" src="https://raw.githubusercontent.com/jhomlala/betterplayer/feature/player_notifications/media/ios_notification.png">
-    </td>
-    <td>
-  </tr>
- </table>
-
-To setup player notification use notificationConfiguration in BetterPlayerDataSource.
-
-```dart
-BetterPlayerDataSource dataSource = BetterPlayerDataSource(
-      BetterPlayerDataSourceType.network,
-      Constants.elephantDreamVideoUrl,
-      notificationConfiguration: BetterPlayerNotificationConfiguration(
-        showNotification: true,
-        title: "Elephant dream",
-        author: "Some author",
-        imageUrl: "https://upload.wikimedia.org/wikipedia/commons/thumb/3/37/African_Bush_Elephant.jpg/1200px-African_Bush_Elephant.jpg",
-        activityName: "MainActivity",
-      ),
-    );
-```
-
-There are 3 majors parameters here:
-title - name of the resource, shown in first line
-author - author of the resource, shown in second line
-imageUrl - image of the resource (optional). Can be both link to external image or internal file
-activityName - name of activity used to open application back on notification click; used only for Activity
-
-If showNotification is set as true and no title and author is provided, then empty notification will be
-displayed.
-
-User can control the player with notification buttons (i.e. play/pause, seek). When notification feature
-is used when there are more players at the same time, then last player will be used. Notification will
-be shown after play for the first time.
-
-To play resource after leaving the app, set handleLifecycle as false in your BetterPlayerConfiguration.
-
-Important note for android:
-You need to add special service in android native code. Service will simply destroy all remaining notifications. 
-This service need to be used to handle situation when app is killed without proper player destroying. 
-Check BetterPlayerService in example project to see how to add this service to your app.
-https://github.com/jhomlala/betterplayer/blob/feature/player_notifications/example/android/app/src/main/kotlin/com/jhomlala/better_player_example/BetterPlayerService.kt
-
-Here is an example of player with notification: https://github.com/jhomlala/betterplayer/blob/feature/player_notifications/example/lib/pages/notification_player_page.dart
-
-
-### Add custom element to overflow menu
-You can use BetterPlayerControlsConfiguration to add custom element to the overflow menu:
-```dart
-  controlsConfiguration: BetterPlayerControlsConfiguration(
-              overflowMenuCustomItems: [
-                BetterPlayerOverflowMenuItem(
-                  Icons.account_circle_rounded,
-                  "Custom element",
-                  () => print("Click!"),
-                )
-              ],
-            ),
-```
-
-### Enable/disable controls (always hidden if false)
-```dart
-    betterPlayerController.setControlsEnabled(false);
-```
-
-### Set overridden aspect ratio. If passed overriddenAspectRatio will be used instead of aspectRatio.
-If null then aspectRatio from BetterPlayerConfiguration will be used.
-```dart
-   betterPlayerController.setOverriddenAspectRatio(1.0);
-```
-
-### Overridden duration
-If overridden duration is set then video player will play video until this duration.
-```dart
-BetterPlayerDataSource dataSource = BetterPlayerDataSource(
-      BetterPlayerDataSourceType.network,
-      Constants.elephantDreamVideoUrl,
-      ///Play only 10 seconds of this video.
-      overriddenDuration: Duration(seconds: 10),
-    );
-```
-
-### (iOS only) Add into info.plist (to support fullscreen rotation):
-```xml
-<key>UISupportedInterfaceOrientations</key>
-<array>
-   <string>UIInterfaceOrientationPortrait</string>
-   <string>UIInterfaceOrientationLandscapeLeft</string>
-   <string>UIInterfaceOrientationLandscapeRight</string>
-</array>
-```
-
-### Picture in Picture
-Picture in Picture is not supported on all devices.
-iOS: iOS > 14.0
-Android: Android > 8.0, enough RAM, v2 android embedding
-
-Each OS provides method to check if given device supports PiP. If device doesn't support PiP, then
-error will be printed in console.
-
-To show PiP mode call this method:
-
-```dart
- _betterPlayerController.enablePictureInPicture(_betterPlayerKey);
-```
-BetterPlayerKey is a key which is used in BetterPlayer widget:
-
-```dart
- GlobalKey _betterPlayerKey = GlobalKey();
- ...
-   AspectRatio(
-             aspectRatio: 16 / 9,
-             child: BetterPlayer(
-               controller: _betterPlayerController,
-               key: _betterPlayerKey,
-             ),
-           ),
-```
-
-To hide PiP mode call this method:
-```dart
- _betterPlayerController.disablePictureInPicture();
-```
-
-PiP menu item is enabled as default in both Material and Cuperino controls. You can disable it with
-BetterPlayerControlsConfiguration's variable: enablePip. You can change PiP control menu icon with
-pipMenuIcon variable.
-
-Warning:
-Both Android and iOS PiP versions are in very early stage. There can be bugs and small issues. Please
-make sure that you've checked state of the PiP in Better Player before moving it to the production.
-
-Known limitations:
-Android: When PiP is enabled, Better Player will open full screen mode to play video correctly. When
-user disables PiP, Better Player will back to the previous settings and for a half of second your device
-will have incorrect orientation.
-
-### Set controls always visible
-```dart
-    betterPlayerController.setControlsAlwaysVisible(true);
-```
-
-### DRM
-To configure DRM for your data source, use drmConfiguration parameter. 
-Supported DRMs:
-
-* Token based (authorization header): Android/iOS
-* Widevine (licensue url + headers): Android
-
-Additional DRM types may be added in the future.
-
-Token based:
-```dart
- BetterPlayerDataSource dataSource = BetterPlayerDataSource(
-      BetterPlayerDataSourceType.network,
-      "url",
-      videoFormat: BetterPlayerVideoFormat.hls,
-      drmConfiguration: BetterPlayerDrmConfiguration(
-        drmType: BetterPlayerDrmType.token,
-        token:
-            "Bearer=token",
-      ),
-    );
-````
-
-Widevine (license url based):
-```dart
- BetterPlayerDataSource _widevineDataSource = BetterPlayerDataSource(
-      BetterPlayerDataSourceType.network,
-      "url",
-      drmConfiguration: BetterPlayerDrmConfiguration(
-        drmType: BetterPlayerDrmType.widevine,
-        licenseUrl:
-            "licenseUrl",
-        headers: {"header": "value"}
-      ),
-    );
-    _widevineController.setupDataSource(_widevineDataSource);
-
-```
-### Set mix audio with others
-You can enable mix with audio with others app with method:
-```dart
-betterPlayerController.setMixWithOthers(true)
-```
-Default value is false.
-
-### More documentation
-https://pub.dev/documentation/better_player/latest/better_player/better_player-library.html
-
-### Cache
-Clear all cached data:
-
-```dart
-betterPlayerController.clearCache();
-```
-Start pre cache before playing video (android only):
-```dart
-betterPlayerController.preCache(_betterPlayerDataSource);
-```
-
-Stop running pre cache (android only):
-```dart
-betterPlayerController.stopPreCache(_betterPlayerDataSource);
-```
->>>>>>> 2702b9b9
