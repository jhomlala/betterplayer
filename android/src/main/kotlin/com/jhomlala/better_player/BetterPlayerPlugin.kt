--- conflicted
+++ resolved
@@ -191,13 +191,8 @@
                 result.success(null)
             }
             SETUP_AUTOMATIC_PICTURE_IN_PICTURE_TRANSITION -> {
-<<<<<<< HEAD
-                val willStartPIPPIP = call.argument<Boolean?>(WILL_START_PIP)
-                setupAutomaticPictureInPictureTransition(willStartPIPPIP ?: false)
-=======
                 val willStartPIP = call.argument<Boolean?>(WILL_START_PIP)!!
                 setupAutomaticPictureInPictureTransition(willStartPIP)
->>>>>>> 94efba27
             }
             ENABLE_PICTURE_IN_PICTURE_METHOD -> {
                 enablePictureInPicture(player)
@@ -417,7 +412,6 @@
     }
 
     private fun setupAutomaticPictureInPictureTransition(willStartPIP: Boolean) {
-<<<<<<< HEAD
         // TODO: PIPプレイヤーのUI切り替え（enablePictureInPictureでやっているような内容）などが必要
         if (Build.VERSION.SDK_INT >= Build.VERSION_CODES.O) {
             val visibleRect = Rect()
@@ -427,10 +421,6 @@
                 .build()
             activity?.setPictureInPictureParams(params)
         }
-=======
-        println("setupAutomaticPictureInPictureTransition willStartPIP: ${willStartPIP.toString()}")
-        // TODO: Implement
->>>>>>> 94efba27
     }
 
     private fun enablePictureInPicture(player: BetterPlayer) {
