--- conflicted
+++ resolved
@@ -100,16 +100,9 @@
     public void onStopped() {
         try {
             mCacheWriter.cancel();
-<<<<<<< HEAD
-        } catch (Exception exception) {
-            // Pass
-        }
-        super.onStopped();
-=======
-            super.onStopped();
         } catch (Exception exception) {
             Log.e(TAG, exception.toString());
         }
->>>>>>> 7a77fa499628b2669399d4c2b93f7905f1a6537b
+        super.onStopped();
     }
 }