--- conflicted
+++ resolved
@@ -33,11 +33,7 @@
 import com.google.android.exoplayer2.ext.mediasession.MediaSessionConnector;
 import com.google.android.exoplayer2.extractor.DefaultExtractorsFactory;
 import com.google.android.exoplayer2.source.ClippingMediaSource;
-<<<<<<< HEAD
-import com.google.android.exoplayer2.source.ExtractorMediaSource;
-=======
-
->>>>>>> 08d3e786
+import com.google.android.exoplayer2.source.ClippingMediaSource;
 import com.google.android.exoplayer2.source.MediaSource;
 import com.google.android.exoplayer2.source.ProgressiveMediaSource;
 import com.google.android.exoplayer2.source.dash.DashMediaSource;
@@ -95,12 +91,8 @@
     private Runnable refreshRunnable;
     private EventListener exoPlayerEventListener;
     private Bitmap bitmap;
-<<<<<<< HEAD
-    private long overriddenDuration;
-=======
     private MediaSessionCompat mediaSession;
 
->>>>>>> 08d3e786
 
     BetterPlayer(
             Context context,
@@ -120,10 +112,6 @@
             Map<String, String> headers, boolean useCache, long maxCacheSize, long maxCacheFileSize,
             long overriddenDuration) {
         this.key = key;
-<<<<<<< HEAD
-        this.overriddenDuration = overriddenDuration;
-=======
->>>>>>> 08d3e786
         isInitialized = false;
 
         Uri uri = Uri.parse(dataSource);
@@ -155,18 +143,11 @@
         MediaSource mediaSource = buildMediaSource(uri, dataSourceFactory, formatHint, context);
         if (overriddenDuration != 0) {
             ClippingMediaSource clippingMediaSource = new ClippingMediaSource(mediaSource, 0, overriddenDuration * 1000);
-<<<<<<< HEAD
-            exoPlayer.prepare(clippingMediaSource);
-        } else {
-            exoPlayer.prepare(mediaSource);
-        }
-=======
             exoPlayer.setMediaSource(clippingMediaSource);
         } else {
             exoPlayer.setMediaSource(mediaSource);
         }
         exoPlayer.prepare();
->>>>>>> 08d3e786
 
         result.success(null);
     }
@@ -282,7 +263,8 @@
         exoPlayer.seekTo(0);
     }
 
-    private ControlDispatcher setupControlDispatcher() {
+
+private ControlDispatcher setupControlDispatcher() {
         return new ControlDispatcher() {
             @Override
             public boolean dispatchPrepare(Player player) {
@@ -349,25 +331,14 @@
             }
 
             @Override
-<<<<<<< HEAD
-            public void onPlayerStateChanged(boolean playWhenReady, int playbackState) {
-                mediaSession.setMetadata(new MediaMetadataCompat.Builder()
-                        .putLong(MediaMetadataCompat.METADATA_KEY_DURATION, getDuration())
-                        .build());
-=======
             public boolean isFastForwardEnabled() {
                 return false;
->>>>>>> 08d3e786
             }
         };
     }
 
 
-<<<<<<< HEAD
-    public void removeNotificationData() {
-=======
     public void disposeRemoteNotifications() {
->>>>>>> 08d3e786
         exoPlayer.removeListener(exoPlayerEventListener);
         if (refreshHandler != null) {
             refreshHandler.removeCallbacksAndMessages(null);
@@ -608,8 +579,6 @@
         return exoPlayer.getDuration();
     }
 
-<<<<<<< HEAD
-=======
     /**
      * Create media session which will be used in notifications, pip mode.
      *
@@ -676,7 +645,10 @@
         eventSink.success(event);
     }
 
->>>>>>> 08d3e786
+    private long getDuration() {
+        return exoPlayer.getDuration();
+    }
+
     void dispose() {
         disposeMediaSession();
         disposeRemoteNotifications();
